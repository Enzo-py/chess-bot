[
    {
        "model": "Sunfish AI",
        "type": "AI",
        "elo": 690,
        "games": []
    },
    {
        "name": "Enzo",
        "type": "player",
        "elo": 600,
        "games": []
    },
    {
        "name": "Matt",
        "type": "player",
        "elo": 600,
        "games": []
    },
    {
        "name": "Luis",
        "type": "player",
        "elo": 600,
        "games": []
    },
    {
        "model": "Random AI",
        "type": "AI",
        "elo": 600,
        "games": []
    },
    {
        "model": "Greedy AI",
        "type": "AI",
        "elo": 600,
        "games": []
    },
    {
        "model": "Stockfish AI",
        "type": "AI",
        "elo": 600,
        "games": []
    },
    {
        "model": "GreedyExploration AI",
        "type": "AI",
        "elo": 600,
        "games": []
    },
    {
        "model": "MCTS AI",
        "type": "AI",
        "elo": 600,
        "games": []
    },
    {
        "model": "Score CNN",
        "type": "AI",
        "elo": 600,
        "games": []
    },
    {
<<<<<<< HEAD
        "model": "TD Learning AI",
=======
        "model": "Tree Search CNN",
>>>>>>> 2cdea6fc
        "type": "AI",
        "elo": 600,
        "games": []
    },
    {
<<<<<<< HEAD
        "model": "Score CNN2",
=======
        "model": "Q-Learning AI",
>>>>>>> 2cdea6fc
        "type": "AI",
        "elo": 600,
        "games": []
    }
]<|MERGE_RESOLUTION|>--- conflicted
+++ resolved
@@ -60,21 +60,25 @@
         "games": []
     },
     {
-<<<<<<< HEAD
-        "model": "TD Learning AI",
-=======
         "model": "Tree Search CNN",
->>>>>>> 2cdea6fc
         "type": "AI",
         "elo": 600,
         "games": []
     },
     {
-<<<<<<< HEAD
+        "model": "Q-Learning AI",
+        "type": "AI",
+        "elo": 600,
+        "games": []
+    },
+    {
+        "model": "TD Learning AI",
+        "type": "AI",
+        "elo": 600,
+        "games": []
+    },
+    {
         "model": "Score CNN2",
-=======
-        "model": "Q-Learning AI",
->>>>>>> 2cdea6fc
         "type": "AI",
         "elo": 600,
         "games": []
